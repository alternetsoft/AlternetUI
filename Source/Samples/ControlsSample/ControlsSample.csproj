﻿<Project Sdk="Microsoft.NET.Sdk">
    <PropertyGroup>
      <OutputType>WinExe</OutputType>
      <Platforms>AnyCPU;x64;x86</Platforms>
      <ApplicationManifest>app.manifest</ApplicationManifest>
      <LangVersion>latest</LangVersion>
      <Nullable>enable</Nullable>
<<<<<<< HEAD
      <TargetFrameworks>net6.0;net461</TargetFrameworks>
=======
      <ApplicationIcon>../../../Media/AlternetUI.ico</ApplicationIcon>
>>>>>>> 7a7f1a4c
    </PropertyGroup>

    <PropertyGroup Condition="$([MSBuild]::IsOsPlatform('Windows'))">
        <TargetFrameworks>net7.0;net6.0;net462</TargetFrameworks>
    </PropertyGroup>

    <PropertyGroup Condition="!$([MSBuild]::IsOsPlatform('Windows'))">
        <TargetFrameworks>net7.0;net6.0</TargetFrameworks>
    </PropertyGroup>

    <ItemGroup>
      <Compile Remove="build\**" />
      <EmbeddedResource Remove="build\**" />
      <None Remove="build\**" />
    </ItemGroup>

    <ItemGroup Condition="$(DefineConstants.Contains(';NETFRAMEWORK'))">
        <Reference Include="Microsoft.CSharp" />
    </ItemGroup>

    <ItemGroup>
      <None Remove="CheckBoxesPage.uixml" />
      <None Remove="CheckListBoxPage.uixml" />
      <None Remove="ComboBoxPage.uixml" />
      <None Remove="ExampleContextMenu.uixml" />
      <None Remove="GridPage.uixml" />
      <None Remove="Html\SampleArchive\Html\default.js" />
      <None Remove="Html\SampleArchive\Html\page1.html" />
      <None Remove="Html\SampleArchive\Html\page2.html" />
      <None Remove="Html\SampleArchive\Images\panda1.jpg" />
      <None Remove="Html\SampleArchive\Images\panda2.jpg" />
      <None Remove="Html\SampleArchive\root.html" />
      <None Remove="Html\SampleArchive\Styles\default.css" />
      <None Remove="Resources\SamplePandaPdf.pdf" />
      <None Remove="Resources\Svg\arrow-left.svg" />
      <None Remove="Resources\Svg\arrow-right.svg" />
      <None Remove="Resources\Svg\arrow-rotate-right.svg" />
      <None Remove="Resources\Svg\caret-right.svg" />
      <None Remove="Resources\Svg\minus.svg" />
      <None Remove="Resources\Svg\plus.svg" />
      <None Remove="Resources\Svg\search.svg" />
      <None Remove="Resources\Svg\xmark.svg" />
      <None Remove="WebBrowserPage.uixml" />
      <None Remove="ListBoxPage.uixml" />
      <None Remove="ListViewPage.uixml" />
      <None Remove="MainWindow.uixml" />
      <None Remove="NumericInputPage.uixml" />
      <None Remove="ProgressBarPage.uixml" />
      <None Remove="RadioButtonsPage.uixml" />
      <None Remove="Resources\ButtonImages\ButtonImageDisabled.png" />
      <None Remove="Resources\ButtonImages\ButtonImageHovered.png" />
      <None Remove="Resources\ButtonImages\ButtonImageNormal.png" />
      <None Remove="Resources\ButtonImages\ButtonImagePressed.png" />
      <None Remove="Resources\ImageListIcons\Large\Calendar32.png" />
      <None Remove="Resources\ImageListIcons\Large\LineGraph32.png" />
      <None Remove="Resources\ImageListIcons\Large\Pencil32.png" />
      <None Remove="Resources\ImageListIcons\Large\Photo32.png" />
      <None Remove="Resources\ImageListIcons\Small\Calendar16.png" />
      <None Remove="Resources\ImageListIcons\Small\LineGraph16.png" />
      <None Remove="Resources\ImageListIcons\Small\Pencil16.png" />
      <None Remove="Resources\ImageListIcons\Small\Photo16.png" />
      <None Remove="Resources\Logo16x16.png" />
      <None Remove="SliderPage.uixml" />
      <None Remove="TextInputPage.uixml" />
      <None Remove="TreeViewPage.uixml" />
    </ItemGroup>

    <ItemGroup>
      <EmbeddedResource Include="Resources\ButtonImages\ButtonImageDisabled.png" />
      <EmbeddedResource Include="Resources\ButtonImages\ButtonImageHovered.png" />
      <EmbeddedResource Include="Resources\ButtonImages\ButtonImageNormal.png" />
      <EmbeddedResource Include="Resources\ButtonImages\ButtonImagePressed.png" />
      <EmbeddedResource Include="Resources\ImageListIcons\Large\Calendar32.png" />
      <EmbeddedResource Include="Resources\ImageListIcons\Large\LineGraph32.png" />
      <EmbeddedResource Include="Resources\ImageListIcons\Large\Pencil32.png" />
      <EmbeddedResource Include="Resources\ImageListIcons\Large\Photo32.png" />
      <EmbeddedResource Include="Resources\ImageListIcons\Small\Calendar16.png" />
      <EmbeddedResource Include="Resources\ImageListIcons\Small\LineGraph16.png" />
      <EmbeddedResource Include="Resources\ImageListIcons\Small\Pencil16.png" />
      <EmbeddedResource Include="Resources\ImageListIcons\Small\Photo16.png" />
      <EmbeddedResource Include="Resources\Logo16x16.png">
        <CopyToOutputDirectory>PreserveNewest</CopyToOutputDirectory>
      </EmbeddedResource>
    </ItemGroup>

  <ItemGroup>
    <Content Include="Html\SampleArchive\Html\default.js">
      <CopyToOutputDirectory>PreserveNewest</CopyToOutputDirectory>
    </Content>
    <Content Include="Html\SampleArchive\Html\page1.html">
      <CopyToOutputDirectory>PreserveNewest</CopyToOutputDirectory>
    </Content>
    <Content Include="Html\SampleArchive\Html\page2.html">
      <CopyToOutputDirectory>PreserveNewest</CopyToOutputDirectory>
    </Content>
    <Content Include="Html\SampleArchive\Images\panda1.jpg">
      <CopyToOutputDirectory>PreserveNewest</CopyToOutputDirectory>
    </Content>
    <Content Include="Html\SampleArchive\Images\panda2.jpg">
      <CopyToOutputDirectory>PreserveNewest</CopyToOutputDirectory>
    </Content>
    <Content Include="Html\SampleArchive\root.html">
      <CopyToOutputDirectory>PreserveNewest</CopyToOutputDirectory>
    </Content>
    <Content Include="Html\SampleArchive\Styles\default.css">
      <CopyToOutputDirectory>PreserveNewest</CopyToOutputDirectory>
    </Content>
    <Content Include="Resources\SamplePandaPdf.pdf">
      <CopyToOutputDirectory>PreserveNewest</CopyToOutputDirectory>
    </Content>
  </ItemGroup>
  <ItemGroup>
    <None Include="..\..\.editorconfig" Link=".editorconfig" />
  </ItemGroup>

    <ItemGroup>
      <PackageReference Include="StyleCop.Analyzers" Version="1.1.118">
        <PrivateAssets>all</PrivateAssets>
        <IncludeAssets>runtime; build; native; contentfiles; analyzers; buildtransitive</IncludeAssets>
      </PackageReference>
    </ItemGroup>

  <ItemGroup>
    <AdditionalFiles Include="..\..\stylecop.json" Link="stylecop.json" />
  </ItemGroup>

  <ItemGroup>
    <Content Include="Html\SampleArchive\Html\default.js">
      <CopyToOutputDirectory>PreserveNewest</CopyToOutputDirectory>
    </Content>
    <Content Include="Html\SampleArchive\Html\page1.html">
      <CopyToOutputDirectory>PreserveNewest</CopyToOutputDirectory>
    </Content>
    <Content Include="Html\SampleArchive\Html\page2.html">
      <CopyToOutputDirectory>PreserveNewest</CopyToOutputDirectory>
    </Content>
    <Content Include="Html\SampleArchive\Images\panda1.jpg">
      <CopyToOutputDirectory>PreserveNewest</CopyToOutputDirectory>
    </Content>
    <Content Include="Html\SampleArchive\Images\panda2.jpg">
      <CopyToOutputDirectory>PreserveNewest</CopyToOutputDirectory>
    </Content>
    <Content Include="Html\SampleArchive\root.html">
      <CopyToOutputDirectory>PreserveNewest</CopyToOutputDirectory>
    </Content>
    <Content Include="Html\SampleArchive\Styles\default.css">
      <CopyToOutputDirectory>PreserveNewest</CopyToOutputDirectory>
    </Content>
    <Content Include="Resources\SamplePandaPdf.pdf">
      <CopyToOutputDirectory>PreserveNewest</CopyToOutputDirectory>
    </Content>
  </ItemGroup>
  <ItemGroup>
    <None Include="..\..\.editorconfig" Link=".editorconfig" />
  </ItemGroup>

    <ItemGroup>
        <ProjectReference Include="..\..\Alternet.UI\Alternet.UI.csproj" />
    </ItemGroup>

    <ItemGroup>
      <Resource Include="Resources\Svg\arrow-left.svg" />
      <Resource Include="Resources\Svg\arrow-right.svg" />
      <Resource Include="Resources\Svg\arrow-rotate-right.svg" />
      <Resource Include="Resources\Svg\caret-right.svg" />
      <Resource Include="Resources\Svg\minus.svg" />
      <Resource Include="Resources\Svg\plus.svg" />
      <Resource Include="Resources\Svg\search.svg" />
      <Resource Include="Resources\Svg\xmark.svg" />
    </ItemGroup>

    <ItemGroup>
      <UIXml Update="ButtonPage.uixml">
        <SubType>Designer</SubType>
      </UIXml>
      <UIXml Update="CheckBoxesPage.uixml">
        <SubType>Designer</SubType>
      </UIXml>
      <UIXml Update="TextInputPage.uixml">
        <SubType>Designer</SubType>
      </UIXml>
      <UIXml Update="RadioButtonsPage.uixml">
        <SubType>Designer</SubType>
      </UIXml>
      <UIXml Update="NumericInputPage.uixml">
        <SubType>Designer</SubType>
      </UIXml>
      <UIXml Update="SliderPage.uixml">
        <SubType>Designer</SubType>
      </UIXml>
      <UIXml Update="ProgressBarPage.uixml">
        <SubType>Designer</SubType>
      </UIXml>
      <UIXml Update="ComboBoxPage.uixml">
        <Generator>MSBuild:Compile</Generator>
      </UIXml>
      <UIXml Update="ListViewPage.uixml">
        <Generator>MSBuild:Compile</Generator>
      </UIXml>
      <UIXml Update="GridPage.uixml">
        <SubType>Designer</SubType>
      </UIXml>
		<UIXml Update="WebBrowserPage.uixml">
			<SubType>Designer</SubType>
		</UIXml>
		<UIXml Update="NotifyIconPage.uixml">
        <SubType>Designer</SubType>
        <Generator>MSBuild:Compile</Generator>
      </UIXml>
      <UIXml Update="TreeViewPage.uixml">
        <SubType>Designer</SubType>
        <Generator>MSBuild:Compile</Generator>
      </UIXml>
    </ItemGroup>
</Project><|MERGE_RESOLUTION|>--- conflicted
+++ resolved
@@ -5,11 +5,7 @@
       <ApplicationManifest>app.manifest</ApplicationManifest>
       <LangVersion>latest</LangVersion>
       <Nullable>enable</Nullable>
-<<<<<<< HEAD
-      <TargetFrameworks>net6.0;net461</TargetFrameworks>
-=======
       <ApplicationIcon>../../../Media/AlternetUI.ico</ApplicationIcon>
->>>>>>> 7a7f1a4c
     </PropertyGroup>
 
     <PropertyGroup Condition="$([MSBuild]::IsOsPlatform('Windows'))">
@@ -94,36 +90,6 @@
         <CopyToOutputDirectory>PreserveNewest</CopyToOutputDirectory>
       </EmbeddedResource>
     </ItemGroup>
-
-  <ItemGroup>
-    <Content Include="Html\SampleArchive\Html\default.js">
-      <CopyToOutputDirectory>PreserveNewest</CopyToOutputDirectory>
-    </Content>
-    <Content Include="Html\SampleArchive\Html\page1.html">
-      <CopyToOutputDirectory>PreserveNewest</CopyToOutputDirectory>
-    </Content>
-    <Content Include="Html\SampleArchive\Html\page2.html">
-      <CopyToOutputDirectory>PreserveNewest</CopyToOutputDirectory>
-    </Content>
-    <Content Include="Html\SampleArchive\Images\panda1.jpg">
-      <CopyToOutputDirectory>PreserveNewest</CopyToOutputDirectory>
-    </Content>
-    <Content Include="Html\SampleArchive\Images\panda2.jpg">
-      <CopyToOutputDirectory>PreserveNewest</CopyToOutputDirectory>
-    </Content>
-    <Content Include="Html\SampleArchive\root.html">
-      <CopyToOutputDirectory>PreserveNewest</CopyToOutputDirectory>
-    </Content>
-    <Content Include="Html\SampleArchive\Styles\default.css">
-      <CopyToOutputDirectory>PreserveNewest</CopyToOutputDirectory>
-    </Content>
-    <Content Include="Resources\SamplePandaPdf.pdf">
-      <CopyToOutputDirectory>PreserveNewest</CopyToOutputDirectory>
-    </Content>
-  </ItemGroup>
-  <ItemGroup>
-    <None Include="..\..\.editorconfig" Link=".editorconfig" />
-  </ItemGroup>
 
     <ItemGroup>
       <PackageReference Include="StyleCop.Analyzers" Version="1.1.118">
